# Semantic Kernel for Java

Semantic Kernel (SK) is a lightweight foundation that lets you easily mix conventional programming languages with the latest in
Large Language Model (LLM) AI "prompts" with templating, chaining, and planning capabilities out-of-the-box.

To learn more about Microsoft Semantic Kernel, visit
the [Microsoft Semantic Kernel documentation](https://learn.microsoft.com/en-us/semantic-kernel/whatissk).

The Microsoft Semantic Kernel for Java is a library that implements the key concepts and foundations of Microsoft Semantic Kernel. It is designed
to be used in Java applications in both client (desktop, mobile, CLIs) and server environments in an idiomatic way, and to be easily integrated with other Java libraries
and frameworks.

## Get started

To run the LLM prompts and semantic functions in this kernel, make sure you have
<<<<<<< HEAD
an [Open AI API Key](https://openai.com/api/)
=======
an [Open AI API Key](https://platform.openai.com)
>>>>>>> c1d5fd49
or [Azure Open AI service key](https://learn.microsoft.com/azure/cognitive-services/openai/).

### Requirements

To build the Semantic Kernel for Java, you will need:

- **Required**:
  - [OpenJDK 17](https://microsoft.com/openjdk/) or newer

### Build the Semantic Kernel

1. Clone this repository

        git clone -b java-development https://github.com/microsoft/semantic-kernel/

2. Build the project with the Maven Wrapper

        cd semantic-kernel/java
        ./mvnw install

## Using the Semantic Kernel for Java

The library is organized in a set of dependencies published to Maven Central. For a list of the Maven dependencies and how to use each of them, see [PACKAGES.md](PACKAGES.md).

Alternatively, check the `samples` folder for examples of common AI-enabled scenarios implemented with Semantic Kernel for Java.

## Discord community

Join the [Microsoft Semantic Kernel Discord community](https://aka.ms/java-sk-discord) to discuss the Semantic Kernel
and get help from the community. We have a `#java` channel for Java-specific questions.

## Contributing

### Testing locally

The project may contain end-to-end tests that require an OpenAI key to run. To run these tests locally, you
will need to set the following environment variable:

- `OPENAI_API_KEY` - the OpenAI API key.

If you are using Azure OpenAI, you will also need to set the following environment variables:

- `AZURE_OPENAI_ENDPOINT` - the Azure OpenAI endpoint found in **Keys * Endpoint** section of the Azure OpenAI service.
- `AZURE_OPENAI_API_KEY` - the Azure OpenAI API key found in **Keys * Endpoint** section of the Azure OpenAI service.
- `AZURE_OPENAI_DEPLOYMENT_NAME` - the custom name you chose for your deployment when you deployed a model. It can be
  found under **Resource Management > Deployments** in the Azure Portal.

For more information, see the Azure OpenAI documentation
on [how to get your Azure OpenAI credentials](https://learn.microsoft.com/en-us/azure/cognitive-services/openai/quickstart?pivots=rest-api&tabs=command-line#retrieve-key-and-endpoint).

To run the unit tests only, run the following command:

    ./mvnw package

To run all tests, including integration tests that require an OpenAI key, run the following command:

    ./mvnw verify

### Submitting a pull request

Before submitting a pull request, please make sure that you have run the project with the command:

```shell
./mvnw clean package -Pbug-check
```

The bug-check profile will detect some static analysis issues that will prevent merging as well as apply formatting
requirements to the code base.

Also ensure that:

- All new code is covered by unit tests
- All new code is covered by integration tests

Once your proposal is ready, submit a pull request to the `java-development` branch. The pull request will be reviewed by the
project maintainers.

Make sure your pull request has an objective title and a clear description explaining the problem and solution.

## License

This project is licensed under the [MIT License](../LICENSE).

## Code of Conduct

This project has adopted the [Microsoft Open Source Code of Conduct](../CODE_OF_CONDUCT.md).<|MERGE_RESOLUTION|>--- conflicted
+++ resolved
@@ -13,11 +13,7 @@
 ## Get started
 
 To run the LLM prompts and semantic functions in this kernel, make sure you have
-<<<<<<< HEAD
 an [Open AI API Key](https://openai.com/api/)
-=======
-an [Open AI API Key](https://platform.openai.com)
->>>>>>> c1d5fd49
 or [Azure Open AI service key](https://learn.microsoft.com/azure/cognitive-services/openai/).
 
 ### Requirements
