package com.microsoft.semantickernel.semanticfunctions;

import static com.microsoft.semantickernel.plugin.annotations.KernelFunctionParameter.NO_DEFAULT_VALUE;

import com.microsoft.semantickernel.Kernel;
import com.microsoft.semantickernel.builders.Buildable;
import com.microsoft.semantickernel.exceptions.AIException;
import com.microsoft.semantickernel.exceptions.AIException.ErrorCodes;
import com.microsoft.semantickernel.exceptions.SKException;
import com.microsoft.semantickernel.hooks.FunctionInvokedEvent;
import com.microsoft.semantickernel.hooks.FunctionInvokingEvent;
import com.microsoft.semantickernel.hooks.KernelHooks;
import com.microsoft.semantickernel.orchestration.FunctionResult;
import com.microsoft.semantickernel.orchestration.InvocationContext;
import com.microsoft.semantickernel.orchestration.KernelFunction;
import com.microsoft.semantickernel.orchestration.KernelFunctionArguments;
import com.microsoft.semantickernel.orchestration.KernelFunctionMetadata;
import com.microsoft.semantickernel.orchestration.contextvariables.ContextVariable;
import com.microsoft.semantickernel.orchestration.contextvariables.ContextVariableType;
import com.microsoft.semantickernel.orchestration.contextvariables.ContextVariableTypeConverter;
import com.microsoft.semantickernel.orchestration.contextvariables.ContextVariableTypeConverter.NoopConverter;
import com.microsoft.semantickernel.plugin.KernelParameterMetadata;
import com.microsoft.semantickernel.plugin.KernelReturnParameterMetadata;
import com.microsoft.semantickernel.plugin.annotations.DefineKernelFunction;
import com.microsoft.semantickernel.plugin.annotations.KernelFunctionParameter;
import java.lang.reflect.InvocationTargetException;
import java.lang.reflect.Method;
import java.lang.reflect.Parameter;
import java.util.Arrays;
import java.util.List;
import java.util.function.Function;
import java.util.regex.Matcher;
import java.util.regex.Pattern;
import java.util.stream.Collectors;
import javax.annotation.Nullable;
import org.slf4j.Logger;
import org.slf4j.LoggerFactory;
import reactor.core.publisher.Mono;
import reactor.core.scheduler.Schedulers;

/**
 * A {@link KernelFunction} that is created from a method. This class is used to create a
 * {@link KernelFunction} from a method that is annotated with {@link DefineKernelFunction} and
 * {@link KernelFunctionParameter}.
 *
 * @param <T> the return type of the function
 */
public class KernelFunctionFromMethod<T> extends KernelFunction<T> implements Buildable {

    private final static Logger LOGGER = LoggerFactory.getLogger(KernelFunctionFromMethod.class);

    private final ImplementationFunc<T> function;

    private KernelFunctionFromMethod(
        ImplementationFunc<T> implementationFunc,
        @Nullable
        String pluginName,
        String functionName,
        @Nullable String description,
        @Nullable List<KernelParameterMetadata<?>> parameters,
        KernelReturnParameterMetadata<?> returnParameter) {
        super(
            new KernelFunctionMetadata<>(
                pluginName,
                functionName,
                description,
                parameters,
                returnParameter),
            null);
        this.function = implementationFunc;
    }

    /**
     * Concrete implementation of the abstract method in KernelFunction. {@inheritDoc}
     */
    @Override
    public Mono<FunctionResult<T>> invokeAsync(
        Kernel kernel,
        @Nullable KernelFunctionArguments arguments,
        @Nullable ContextVariableType<T> variableType,
        @Nullable InvocationContext invocationContext) {
        return function.invoke(kernel, this, arguments, variableType, invocationContext);
    }

    /**
     * Concrete implementation of the abstract method in KernelFunction. {@inheritDoc}
     */
    public interface ImplementationFunc<T> {

        /**
         * Invokes the function.
         *
         * @param kernel            the kernel to invoke the function on
         * @param function          the function to invoke
         * @param arguments         the arguments to the function
         * @param variableType      the variable type of the function
         * @param invocationContext the invocation context
         * @return a {@link Mono} that emits the result of the function invocation
         */
        Mono<FunctionResult<T>> invoke(
            Kernel kernel,
            KernelFunction<T> function,
            @Nullable KernelFunctionArguments arguments,
            @Nullable ContextVariableType<T> variableType,
            @Nullable InvocationContext invocationContext);
    }

    /**
     * Creates a new instance of {@link KernelFunctionFromMethod} from a method.
     *
     * @param method          the method to create the function from
     * @param target          the instance of the class that the method is a member of
<<<<<<< HEAD
=======
     * @param pluginName      the name of the plugin which the function belongs to
>>>>>>> d9304382
     * @param functionName    the name of the function
     * @param description     the description of the function
     * @param parameters      the parameters of the function
     * @param returnParameter the return parameter of the function
     * @param <T>             the return type of the function
     * @return a new instance of {@link KernelFunctionFromMethod}
     */
    @SuppressWarnings("unchecked")
    public static <T> KernelFunction<T> create(
        Method method,
        Object target,
<<<<<<< HEAD
        @Nullable String functionName,
        @Nullable String description,
        @Nullable List<KernelParameterMetadata<?>> parameters,
        @Nullable KernelReturnParameterMetadata<?> returnParameter) {
=======
        @Nullable
        String pluginName,
        @Nullable
        String functionName,
        @Nullable
        String description,
        @Nullable
        List<KernelParameterMetadata<?>> parameters,
        @Nullable
        KernelReturnParameterMetadata<?> returnParameter) {
>>>>>>> d9304382

        MethodDetails methodDetails = getMethodDetails(functionName, method, target);

        if (description == null) {
            description = methodDetails.getDescription();
        }

        if (parameters == null || parameters.isEmpty()) {
            parameters = methodDetails.getParameters();
        }

        if (returnParameter == null) {
            returnParameter = methodDetails.getReturnParameter();
        }

        // unchecked cast
        return (KernelFunction<T>) new KernelFunctionFromMethod<>(
            methodDetails.getFunction(),
            pluginName,
            methodDetails.getName(),
            description,
            parameters,
            returnParameter);
    }

    private static MethodDetails getMethodDetails(
        @Nullable String functionName,
        Method method,
        Object target) {

        DefineKernelFunction annotation = method.getAnnotation(DefineKernelFunction.class);

        String description = null;
        String returnDescription = null;
        if (annotation != null) {
            description = annotation.description();
            returnDescription = annotation.returnDescription();
        }

        if (functionName == null) {
            functionName = method.getName();
        }

        return new MethodDetails(
            functionName,
            description,
            getFunction(method, target),
            getParameters(method),
            new KernelReturnParameterMetadata<>(
                returnDescription,
                method.getReturnType()));
    }

    @SuppressWarnings("unchecked")
    private static <T> ImplementationFunc<T> getFunction(Method method, Object instance) {
        return (kernel, function, arguments, variableType, invocationContext) -> {
            InvocationContext context;
            if (invocationContext == null) {
                context = InvocationContext.builder().build();
            } else {
                context = invocationContext;
            }

            // kernelHooks must be effectively final for lambda
            KernelHooks kernelHooks = context.getKernelHooks() != null
                ? context.getKernelHooks()
                : kernel.getGlobalKernelHooks();
            assert kernelHooks != null : "getGlobalKernelHooks() should never return null!";

            FunctionInvokingEvent updatedState = kernelHooks
                .executeHooks(
                    new FunctionInvokingEvent(function, arguments));
            KernelFunctionArguments updatedArguments = updatedState != null
                ? updatedState.getArguments()
                : arguments;

            try {
                List<Object> args = Arrays.stream(method.getParameters())
                    .map(getParameters(method, updatedArguments, kernel, context))
                    .collect(Collectors.toList());

                Mono<?> mono;
                if (method.getReturnType().isAssignableFrom(Mono.class)) {
                    mono = (Mono<?>) method.invoke(instance, args.toArray());
                } else {
                    mono = invokeAsyncFunction(method, instance, args);
                }

                Mono<T> r = mono
                    .map(it -> {
                        if (it instanceof Iterable) {
                            // Handle return from things like Mono<List<?>>
                            // from {{function 'input'}} as part of the prompt.
                            return (T) ((Iterable<?>) it).iterator().next();
                        } else {
                            return (T) it;
                        }
                    });

                return r
                    .map(it -> {
                        // If given a variable type, use it.
                        // If it's wrong, then it's a programming error on the part of the caller.
                        if (variableType != null) {
                            if (!variableType.getClazz().isAssignableFrom(it.getClass())) {
                                throw new SKException(String.format(
                                    "Return parameter type from %s.%s does not match the expected type %s",
                                    function.getPluginName(), function.getName(),
                                    it.getClass().getName()));
                            }
                            return new FunctionResult<>(
                                new ContextVariable<>(variableType, it));
                        }

                        Class<?> returnParameterType = function
                            .getMetadata()
                            .getReturnParameter()
                            .getParameterType();

                        // If the function has a return type that has a ContextVariableType<T>, use it.
                        ContextVariableType<T> contextVariableType = getContextVariableType(
                            context,
                            returnParameterType);
                        if (contextVariableType == null) {
                            // If getting the context variable type from the function fails, default to
                            // using the NoopConverter.
                            contextVariableType = getDefaultContextVariableType(
                                returnParameterType);
                        }

                        if (contextVariableType != null) {
                            return new FunctionResult<>(
                                new ContextVariable<>(contextVariableType, it));
                        }

                        // If we get here, then either the returnParameterType doesn't match T
                        throw new SKException(String.format(
                            "Return parameter type from %s.%s does not match the expected type %s",
                            function.getPluginName(), function.getName(), it.getClass().getName()));

                    })
                    .map(it -> {
                        FunctionInvokedEvent<T> updatedResult = kernelHooks
                            .executeHooks(
                                new FunctionInvokedEvent<>(
                                    function,
                                    updatedArguments,
                                    it));
                        return updatedResult.getResult();
                    });
            } catch (Exception e) {
                return Mono.error(e);
            }
        };
    }

    @Nullable
    @SuppressWarnings("unchecked")
    private static <T> ContextVariableType<T> getContextVariableType(
        InvocationContext invocationContext, Class<?> clazz) {

        if (clazz != null) {
            try {
                // unchecked cast
                Class<T> tClazz = (Class<T>) clazz;
                ContextVariableType<T> type = invocationContext.getContextVariableTypes()
                    .getVariableTypeForClass(tClazz);
                return type;
            } catch (ClassCastException | SKException e) {
                // SKException is thrown from ContextVariableTypes.getDefaultVariableTypeForClass
                // if there is no default variable type for the class. 
                // Fallthrough. Let the caller handle a null return.
            }
        }
        return null;
    }

    @Nullable
    @SuppressWarnings("unchecked")
    private static <T> ContextVariableType<T> getDefaultContextVariableType(Class<?> clazz) {

        if (clazz != null) {
            try {
                // unchecked cast
                Class<T> tClazz = (Class<T>) clazz;
                ContextVariableTypeConverter<T> noopConverter = new NoopConverter<>(tClazz);

                return new ContextVariableType<>(noopConverter, tClazz);

            } catch (ClassCastException e) {
                // Fallthrough. Let the caller handle a null return.
            }
        }
        return null;
    }

    private static Mono<Object> invokeAsyncFunction(
        Method method, Object instance, List<Object> args) {
        return Mono.defer(
            () -> Mono.fromCallable(
                () -> {
                    try {
                        if (method.getReturnType().getName().equals("void")
                            || method.getReturnType()
                                .equals(Void.class)) {
                            method.invoke(instance, args.toArray());
                            return null;
                        } else {
                            return method.invoke(instance, args.toArray());
                        }
                    } catch (InvocationTargetException e) {
                        throw new AIException(
                            ErrorCodes.INVALID_REQUEST,
                            "Function threw an exception: "
                                + method.getName(),
                            e.getCause());
                    } catch (IllegalAccessException e) {
                        throw new AIException(
                            ErrorCodes.INVALID_REQUEST,
                            "Unable to access function "
                                + method.getName(),
                            e);
                    }
                })
                .subscribeOn(Schedulers.boundedElastic()));
    }

    @Nullable
    private static Function<Parameter, Object> getParameters(
        Method method,
        @Nullable KernelFunctionArguments context,
        Kernel kernel,
        InvocationContext invocationContext) {
        return parameter -> {
            if (KernelFunctionArguments.class.isAssignableFrom(parameter.getType())) {
                return context;
            } else {
                return getArgumentValue(method, context, parameter, kernel, invocationContext);
            }
        };
    }

    @Nullable
    private static Object getArgumentValue(
        Method method,
        @Nullable KernelFunctionArguments context,
        Parameter parameter,
        Kernel kernel,
        InvocationContext invocationContext) {
        String variableName = getGetVariableName(parameter);

        ContextVariable<?> arg = context == null ? null : context.get(variableName);
        if (arg == null) {
            KernelFunctionParameter annotation = parameter
                .getAnnotation(KernelFunctionParameter.class);
            if (annotation != null) {
                // Convert from the defaultValue, which is a String to the argument type
                // Expectation here is that the fromPromptString method will be able to handle a null or empty string
                Class<?> type = annotation.type();

                ContextVariableType<?> cvType = invocationContext
                    .getContextVariableTypes()
                    .getVariableTypeForClass(type);

                if (cvType != null) {
                    String defaultValue = annotation.defaultValue();
                    Object value = cvType.getConverter().fromPromptString(defaultValue);

                    arg = ContextVariable.convert(value, type,
                        invocationContext.getContextVariableTypes());
                }

                if (arg != null && NO_DEFAULT_VALUE.equals(arg.getValue())) {
                    if (!annotation.required()) {
                        return null;
                    }

                    throw new AIException(
                        AIException.ErrorCodes.INVALID_CONFIGURATION,
                        "Attempted to invoke function "
                            + method.getDeclaringClass().getName()
                            + "."
                            + method.getName()
                            + ". The context variable \""
                            + variableName
                            + "\" has not been set, and no default value is"
                            + " specified.");
                }
            }
        }

        if (arg == null && variableName.matches("arg\\d")) {
            LOGGER.warn(formErrorMessage(method, parameter));
        }

        if (arg != null && NO_DEFAULT_VALUE.equals(arg.getValue())) {
            if (parameter.getName().matches("arg\\d")) {
                throw new AIException(
                    AIException.ErrorCodes.INVALID_CONFIGURATION,
                    formErrorMessage(method, parameter));
            } else {
                throw new AIException(
                    AIException.ErrorCodes.INVALID_CONFIGURATION,
                    "Unknown arg " + parameter.getName());
            }
        }

        if (Kernel.class.isAssignableFrom(parameter.getType())) {
            return kernel;
        }

        KernelFunctionParameter annotation = parameter.getAnnotation(KernelFunctionParameter.class);
        if (annotation == null || annotation.type() == null) {
            return arg;
        }

        Class<?> type = annotation.type();

        if (!parameter.getType().isAssignableFrom(type)) {
            throw new AIException(
                AIException.ErrorCodes.INVALID_CONFIGURATION,
                "Annotation on method: " + method.getName() + " requested conversion to type: "
                    + type.getName() + ", however this cannot be assigned to parameter of type: "
                    + parameter.getType());
        }

        Object value = arg;

        if (arg != null) {

            if (parameter.getType().isAssignableFrom(arg.getType().getClazz())) {
                return arg.getValue();
            }

            if (isPrimative(arg.getType().getClazz(), parameter.getType())) {
                return arg.getValue();
            }

            ContextVariableTypeConverter<?> c = arg.getType().getConverter();

            Object converted = c.toObject(arg.getValue(), parameter.getType());
            if (converted != null) {
                return converted;
            }
        }

        // Well-known types only
        ContextVariableType<?> converter = invocationContext.getContextVariableTypes()
            .getVariableTypeForClass(type);
        if (converter != null) {
            try {
                value = converter.getConverter().fromObject(arg);
            } catch (NumberFormatException nfe) {
                throw new AIException(
                    AIException.ErrorCodes.INVALID_CONFIGURATION,
                    "Invalid value for "
                        + parameter.getName()
                        + " expected "
                        + type.getSimpleName()
                        + " but got "
                        + arg);
            }
        }
        return value;
    }

    @SuppressWarnings("OperatorPrecedence")
    private static boolean isPrimative(Class<?> argType, Class<?> param) {
        return (argType == Byte.class || argType == byte.class) && (param == Byte.class
            || param == byte.class) ||
            (argType == Integer.class || argType == int.class) && (param == Integer.class
                || param == int.class)
            ||
            (argType == Long.class || argType == long.class) && (param == Long.class
                || param == long.class)
            ||
            (argType == Double.class || argType == double.class) && (param == Double.class
                || param == double.class)
            ||
            (argType == Float.class || argType == float.class) && (param == Float.class
                || param == float.class)
            ||
            (argType == Short.class || argType == short.class) && (param == Short.class
                || param == short.class)
            ||
            (argType == Boolean.class || argType == boolean.class) && (param == Boolean.class
                || param == boolean.class)
            ||
            (argType == Character.class || argType == char.class) && (param == Character.class
                || param == char.class);
    }

    private static String getGetVariableName(Parameter parameter) {
        KernelFunctionParameter annotation = parameter.getAnnotation(KernelFunctionParameter.class);

        if (annotation == null || annotation.name() == null || annotation.name().isEmpty()) {
            return parameter.getName();
        }
        return annotation.name();
    }

    private static String formErrorMessage(Method method, Parameter parameter) {
        Matcher matcher = Pattern.compile("arg(\\d)").matcher(parameter.getName());
        matcher.find();
        return "For the function "
            + method.getDeclaringClass().getName()
            + "."
            + method.getName()
            + ", the unknown parameter"
            + " name was detected as \""
            + parameter.getName()
            + "\" this is argument"
            + " number "
            + matcher.group(1)
            + " to the function, this indicates that the argument name for this function was"
            + " removed during compilation and semantic-kernel is unable to determine the name"
            + " of the parameter. To support this function the argument must be annotated with"
            + " @SKFunctionParameters or @SKFunctionInputAttribute. Alternatively the function"
            + " was invoked with a required context variable missing and no default value.";
    }

    private static List<KernelParameterMetadata<?>> getParameters(Method method) {
        return Arrays.stream(method
            .getParameters())
            .map(KernelFunctionFromMethod::toKernelParameterMetadata)
            .collect(Collectors.toList());
    }

    private static KernelParameterMetadata<?> toKernelParameterMetadata(Parameter parameter) {
        KernelFunctionParameter annotation = parameter.getAnnotation(
            KernelFunctionParameter.class);

        String name = parameter.getName();
        String description = null;
        String defaultValue = null;
        boolean isRequired = true;
        Class<?> type = parameter.getType();

        if (annotation != null) {
            name = annotation.name();
            description = annotation.description();
            defaultValue = annotation.defaultValue();
            isRequired = annotation.required();
            type = annotation.type();
        }

        return new KernelParameterMetadata<>(
            name,
            description,
            type,
            defaultValue,
            isRequired);
    }

    public static <T> Builder<T> builder() {
        return new Builder<>();
    }

    public static class Builder<T> {

        private Method method;
        private Object target;
        @Nullable
        private String functionName;
        @Nullable
        private String description;
        @Nullable
        private List<KernelParameterMetadata<?>> parameters;
        @Nullable
        private KernelReturnParameterMetadata<?> returnParameter;

        public Builder<T> withMethod(Method method) {
            this.method = method;
            return this;
        }

        public Builder<T> withTarget(Object target) {
            this.target = target;
            return this;
        }

        public Builder<T> withFunctionName(String functionName) {
            this.functionName = functionName;
            return this;
        }

        public Builder<T> withDescription(String description) {
            this.description = description;
            return this;
        }

        public Builder<T> withParameters(List<KernelParameterMetadata<?>> parameters) {
            this.parameters = parameters;
            return this;
        }

        public Builder<T> withReturnParameter(KernelReturnParameterMetadata<?> returnParameter) {
            this.returnParameter = returnParameter;
            return this;
        }

        public <T> KernelFunction<T> build() {

            if (method == null) {
                throw new SKException(
                    "To build a KernelFunctionFromMethod, a method must be provided");
            }

            if (target == null) {
                throw new SKException(
                    "To build a plugin object must be provided");
            }

            return KernelFunctionFromMethod.create(
                method,
                target,
                functionName,
                description,
                parameters,
                returnParameter);
        }

    }

    public static <T> Builder<T> builder() {
        return new Builder<>();
    }

    public static class Builder<T> {

        private Method method;
        private Object target;
        @Nullable
        private String pluginName;
        @Nullable
        private String functionName;
        @Nullable
        private String description;
        @Nullable
        private List<KernelParameterMetadata<?>> parameters;
        @Nullable
        private KernelReturnParameterMetadata<?> returnParameter;

        public Builder<T> withMethod(Method method) {
            this.method = method;
            return this;
        }

        public Builder<T> withTarget(Object target) {
            this.target = target;
            return this;
        }

        public Builder<T> withPluginName(String pluginName) {
            this.pluginName = pluginName;
            return this;
        }

        public Builder<T> withFunctionName(String functionName) {
            this.functionName = functionName;
            return this;
        }

        public Builder<T> withDescription(String description) {
            this.description = description;
            return this;
        }

        public Builder<T> withParameters(List<KernelParameterMetadata<?>> parameters) {
            this.parameters = parameters;
            return this;
        }

        public Builder<T> withReturnParameter(KernelReturnParameterMetadata<?> returnParameter) {
            this.returnParameter = returnParameter;
            return this;
        }

        public <T> KernelFunction<T> build() {

            if (method == null) {
                throw new SKException(
                    "To build a KernelFunctionFromMethod, a method must be provided");
            }

            if (target == null) {
                throw new SKException(
                    "To build a plugin object must be provided");
            }

            return KernelFunctionFromMethod.create(
                method,
                target,
                pluginName,
                functionName,
                description,
                parameters,
                returnParameter);
        }

    }
}<|MERGE_RESOLUTION|>--- conflicted
+++ resolved
@@ -110,10 +110,7 @@
      *
      * @param method          the method to create the function from
      * @param target          the instance of the class that the method is a member of
-<<<<<<< HEAD
-=======
      * @param pluginName      the name of the plugin which the function belongs to
->>>>>>> d9304382
      * @param functionName    the name of the function
      * @param description     the description of the function
      * @param parameters      the parameters of the function
@@ -125,12 +122,6 @@
     public static <T> KernelFunction<T> create(
         Method method,
         Object target,
-<<<<<<< HEAD
-        @Nullable String functionName,
-        @Nullable String description,
-        @Nullable List<KernelParameterMetadata<?>> parameters,
-        @Nullable KernelReturnParameterMetadata<?> returnParameter) {
-=======
         @Nullable
         String pluginName,
         @Nullable
@@ -141,7 +132,6 @@
         List<KernelParameterMetadata<?>> parameters,
         @Nullable
         KernelReturnParameterMetadata<?> returnParameter) {
->>>>>>> d9304382
 
         MethodDetails methodDetails = getMethodDetails(functionName, method, target);
 
